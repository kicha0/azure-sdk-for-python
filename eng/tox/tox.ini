--- conflicted
+++ resolved
@@ -354,15 +354,9 @@
 deps =
     {[packaging]pkgs}
 commands =
-<<<<<<< HEAD
-    {envbindir}/python -m pip install {toxinidir}/../../../tools/azure-sdk-tools --no-deps
-    {envbindir}/python {toxinidir}/setup.py --q sdist -d {envtmpdir}
-    {envbindir}/python {toxinidir}/../../../eng/tox/verify_sdist.py -d {envtmpdir} -t {toxinidir}
-=======
     python -m pip install {repository_root}/tools/azure-sdk-tools --no-deps
-    python {tox_root}/setup.py --q sdist --format zip -d {envtmpdir}
+    python {tox_root}/setup.py --q sdist -d {envtmpdir}
     python {repository_root}/eng/tox/verify_sdist.py -d {envtmpdir} -t {tox_root}
->>>>>>> ccf05606
 
 
 [testenv:devtest]
