--- conflicted
+++ resolved
@@ -100,11 +100,7 @@
 
     def _create_handler(self, auth: "JWTTokenAsync") -> None:
         hostname = self._client._address.hostname  # pylint: disable=protected-access
-<<<<<<< HEAD
         transport_type = self._client._config.transport_type   # pylint:disable=protected-access
-=======
-        transport_type = self._client._config.transport_type # pylint:disable=protected-access
->>>>>>> d9620768
         if transport_type.name == 'AmqpOverWebsocket':
             hostname += '/$servicebus/websocket/'
         self._handler = SendClientAsync(
