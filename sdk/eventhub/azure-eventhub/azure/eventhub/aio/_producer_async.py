# --------------------------------------------------------------------------------------------
# Copyright (c) Microsoft Corporation. All rights reserved.
# Licensed under the MIT License. See License.txt in the project root for license information.
# --------------------------------------------------------------------------------------------
import uuid
import asyncio
import logging
from typing import Iterable, Union, Optional, Any, AnyStr, List, TYPE_CHECKING
import time

from azure.core.tracing import AbstractSpan

from .._common import EventData, EventDataBatch
from ..exceptions import OperationTimeoutError
from .._producer import _set_partition_key, _set_trace_message
from .._utils import (
    create_properties,
    set_message_partition_key,
    trace_message,
    send_context_manager,
    transform_outbound_single_message,
)
from .._constants import TIMEOUT_SYMBOL, NO_RETRY_ERRORS, CUSTOM_CONDITION_BACKOFF
from ._client_base_async import ConsumerProducerMixin
from ._async_utils import get_dict_with_loop_if_needed
from .._pyamqp import (
    error,
    utils as pyamqp_utils,
)
from .._pyamqp.aio import SendClientAsync

if TYPE_CHECKING:
    from uamqp.authentication import JWTTokenAsync  # pylint: disable=ungrouped-imports
    from ._producer_client_async import EventHubProducerClient

_LOGGER = logging.getLogger(__name__)


class EventHubProducer(
    ConsumerProducerMixin
):  # pylint: disable=too-many-instance-attributes
    """A producer responsible for transmitting batches of EventData to a specific Event Hub.

    Depending on the options specified at creation, the producer may
    be created to allow event data to be automatically routed to an available partition or specific
    to a partition.

    Please use the method `_create_producer` on `EventHubClient` for creating `EventHubProducer`.

    :param client: The parent EventHubProducerClient.
    :type client: ~azure.eventhub.aio.EventHubProducerClient
    :param target: The URI of the EventHub to send to.
    :type target: str
    :keyword str partition: The specific partition ID to send to. Default is `None`, in which case the service
     will assign to all partitions using round-robin.
    :keyword float send_timeout: The timeout in seconds for an individual event to be sent from the time that it is
     queued. Default value is 60 seconds. If set to 0, there will be no timeout.
    :keyword int keep_alive: The time interval in seconds between pinging the connection to keep it alive during
     periods of inactivity. The default value is `None`, i.e. no keep alive pings.
    :keyword bool auto_reconnect: Whether to automatically reconnect the producer if a retryable error occurs.
     Default value is `True`.
    """

    def __init__(self, client: "EventHubProducerClient", target: str, **kwargs) -> None:
        super().__init__()
        partition = kwargs.get("partition", None)
        send_timeout = kwargs.get("send_timeout", 60)
        keep_alive = kwargs.get("keep_alive", None)
        auto_reconnect = kwargs.get("auto_reconnect", True)
        idle_timeout = kwargs.get("idle_timeout", None)

        self.running = False
        self.closed = False

        self._internal_kwargs = get_dict_with_loop_if_needed(kwargs.get("loop", None))
        self._max_message_size_on_link = None
        self._client = client
        self._target = target
        self._partition = partition
        self._keep_alive = keep_alive
        self._auto_reconnect = auto_reconnect
        self._timeout = send_timeout
        self._idle_timeout = idle_timeout
        self._retry_policy = error.RetryPolicy(
            retry_total=self._client._config.max_retries,  # pylint: disable=protected-access
            no_retry_condition=NO_RETRY_ERRORS,
            custom_condition_backoff=CUSTOM_CONDITION_BACKOFF
        )
        self._reconnect_backoff = 1
        self._name = "EHProducer-{}".format(uuid.uuid4())
        self._unsent_events = []  # type: List[Any]
        self._error = None
        if partition:
            self._target += "/Partitions/" + partition
            self._name += "-partition{}".format(partition)
        self._handler = None  # type: Optional[SendClientAsync]
        self._condition = None  # type: Optional[Exception]
        self._lock = asyncio.Lock(**self._internal_kwargs)
        self._link_properties = {TIMEOUT_SYMBOL: pyamqp_utils.amqp_long_value(int(self._timeout * 1000))}

    def _create_handler(self, auth: "JWTTokenAsync") -> None:
        hostname = self._client._address.hostname  # pylint: disable=protected-access
<<<<<<< HEAD
        transport_type = self._client._config.transport_type # pylint:disable=protected-access
        if transport_type.name is 'AmqpOverWebsocket':
=======
        transport_type = self._client._config.transport_type   # pylint:disable=protected-access
        if transport_type.name == 'AmqpOverWebsocket':
>>>>>>> 3dee1c06
            hostname += '/$servicebus/websocket/'
        self._handler = SendClientAsync(
            hostname,
            self._target,
            auth=auth,
            idle_timeout=self._idle_timeout,
            network_trace=self._client._config.network_tracing,  # pylint: disable=protected-access
            retry_policy=self._retry_policy,
            keep_alive_interval=self._keep_alive,
            transport_type=transport_type,
            http_proxy=self._client._config.http_proxy, # pylint:disable=protected-access
            client_name=self._name,
            link_properties=self._link_properties,
            properties=create_properties(self._client._config.user_agent),  # pylint: disable=protected-access
            **self._internal_kwargs
        )

    async def _open_with_retry(self) -> Any:
        return await self._do_retryable_operation(
            self._open, operation_need_param=False
        )

    async def _send_event_data(
        self,
        timeout_time: Optional[float] = None,
        last_exception: Optional[Exception] = None,
    ) -> None:
        # TODO: Correct uAMQP type hints
        if self._unsent_events:
            await self._open()
            timeout = timeout_time - time.time() if timeout_time else 0
            await self._handler.send_message_async(self._unsent_events[0], timeout=timeout)
            self._unsent_events = None

    async def _send_event_data_with_retry(
        self, timeout: Optional[float] = None
    ) -> None:
        await self._do_retryable_operation(self._send_event_data, timeout=timeout)

    def _wrap_eventdata(
        self,
        event_data: Union[EventData, EventDataBatch, Iterable[EventData]],
        span: Optional[AbstractSpan],
        partition_key: Optional[AnyStr],
    ) -> Union[EventData, EventDataBatch]:
        if isinstance(event_data, EventData):
            outgoing_event_data = transform_outbound_single_message(event_data, EventData)
            if partition_key:
                set_message_partition_key(outgoing_event_data.message, partition_key)
            wrapper_event_data = outgoing_event_data
            trace_message(wrapper_event_data, span)
        else:
            if isinstance(
                event_data, EventDataBatch
            ):  # The partition_key in the param will be omitted.
                if (
                    partition_key and partition_key != event_data._partition_key  # pylint: disable=protected-access
                ):
                    raise ValueError(
                        "The partition_key does not match the one of the EventDataBatch"
                    )
                for event in event_data.message.data: # pylint: disable=protected-access
                    trace_message(event, span)
                wrapper_event_data = event_data  # type:ignore
            else:
                if partition_key:
                    event_data = _set_partition_key(event_data, partition_key)
                event_data = _set_trace_message(event_data, span)
                wrapper_event_data = EventDataBatch._from_batch(event_data, partition_key)  # type: ignore  # pylint: disable=protected-access
        return wrapper_event_data

    async def send(
        self,
        event_data: Union[EventData, EventDataBatch, Iterable[EventData]],
        *,
        partition_key: Optional[AnyStr] = None,
        timeout: Optional[float] = None
    ) -> None:
        """
        Sends an event data and blocks until acknowledgement is
        received or operation times out.

        :param event_data: The event to be sent. It can be an EventData object, or iterable of EventData objects
        :type event_data: ~azure.eventhub.common.EventData, Iterator, Generator, list
        :param partition_key: With the given partition_key, event data will land to
         a particular partition of the Event Hub decided by the service. partition_key
         could be omitted if event_data is of type ~azure.eventhub.EventDataBatch.
        :type partition_key: str
        :param timeout: The maximum wait time to send the event data.
         If not specified, the default wait time specified when the producer was created will be used.
        :type timeout: float

        :raises: ~azure.eventhub.exceptions.AuthenticationError,
                 ~azure.eventhub.exceptions.ConnectError,
                 ~azure.eventhub.exceptions.ConnectionLostError,
                 ~azure.eventhub.exceptions.EventDataError,
                 ~azure.eventhub.exceptions.EventDataSendError,
                 ~azure.eventhub.exceptions.EventHubError
        :return: None
        :rtype: None
        """
        # Tracing code
        async with self._lock:
            with send_context_manager() as child:
                self._check_closed()
                wrapper_event_data = self._wrap_eventdata(event_data, child, partition_key)
                self._unsent_events = [wrapper_event_data.message]

                if child:
                    self._client._add_span_request_attributes(  # pylint: disable=protected-access
                        child
                    )

                try:
                    await self._open()
                    await self._handler.send_message_async(wrapper_event_data.message, timeout=timeout)
                except TimeoutError as exception:
                    raise OperationTimeoutError(message=str(exception), details=exception)
                except Exception as exception:  # pylint:disable=broad-except
                    raise (await self._handle_exception(exception))

    async def close(self) -> None:
        """
        Close down the handler. If the handler has already closed,
        this will be a no op.
        """
        async with self._lock:
            await super(EventHubProducer, self).close()<|MERGE_RESOLUTION|>--- conflicted
+++ resolved
@@ -100,13 +100,8 @@
 
     def _create_handler(self, auth: "JWTTokenAsync") -> None:
         hostname = self._client._address.hostname  # pylint: disable=protected-access
-<<<<<<< HEAD
-        transport_type = self._client._config.transport_type # pylint:disable=protected-access
-        if transport_type.name is 'AmqpOverWebsocket':
-=======
         transport_type = self._client._config.transport_type   # pylint:disable=protected-access
         if transport_type.name == 'AmqpOverWebsocket':
->>>>>>> 3dee1c06
             hostname += '/$servicebus/websocket/'
         self._handler = SendClientAsync(
             hostname,
