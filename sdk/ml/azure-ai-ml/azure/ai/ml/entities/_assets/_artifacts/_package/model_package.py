--- conflicted
+++ resolved
@@ -12,15 +12,13 @@
 from azure.ai.ml._restclient.v2023_02_01_preview.models import (
     PackageRequest,
     PackageResponse,
-    InferencingServer,
     ModelPackageInput as RestModelPackageInput,
     PackageInputPathId as RestPackageInputPathId,
     PackageInputPathVersion as RestPackageInputPathVersion,
     PackageInputPathUrl as RestPackageInputPathUrl,
-    BaseEnvironmentSource,
-    ModelConfiguration,
     CodeConfiguration,
 )
+
 from azure.ai.ml.entities._resource import Resource
 from azure.ai.ml._schema.assets.package.model_package import ModelPackageSchema
 from azure.ai.ml.entities._util import load_from_dict
@@ -30,12 +28,9 @@
 )
 from azure.ai.ml._utils.utils import snake_to_pascal, dump_yaml_to_file
 from azure.ai.ml._utils._experimental import experimental
-<<<<<<< HEAD
-=======
 from .model_configuration import ModelConfiguration
 from .inferencing_server import AzureMLOnlineInferencingServer, AzureMLBatchInferencingServer
 from .base_environment_source import BaseEnvironment
->>>>>>> ebcfffdf
 
 
 @experimental
@@ -188,24 +183,14 @@
 class ModelPackage(Resource, PackageRequest):
     """Model package.
 
-<<<<<<< HEAD
-    :param name: The name of the model package.
-    :type name: str
-    :param version: The version of the model package.
-    :type version: str
-=======
     :param target_environment_name: The name of the model package.
     :type target_environment_name: str
->>>>>>> ebcfffdf
     :param inferencing_server: The inferencing server of the model package.
     :type inferencing_server: azure.ai.ml.entities.InferencingServer
     :param base_environment_source: The base environment source of the model package.
     :type base_environment_source: azure.ai.ml.entities.BaseEnvironmentSource
-<<<<<<< HEAD
-=======
     :param target_environment_version: The version of the model package.
     :type target_environment_version: str
->>>>>>> ebcfffdf
     :param environment_variables: The environment variables of the model package.
     :type environment_variables: dict
     :param inputs: The inputs of the model package.
@@ -219,27 +204,15 @@
     def __init__(
         self,
         *,
-<<<<<<< HEAD
-        name: Optional[str] = None,
-        version: Optional[str] = None,
-        inferencing_server: Optional[InferencingServer] = None,
-        base_environment_source: Optional[BaseEnvironmentSource] = None,
-=======
         target_environment_name: str,
         inferencing_server: Union[AzureMLOnlineInferencingServer, AzureMLBatchInferencingServer],
         base_environment_source: BaseEnvironment = None,
         target_environment_version: Optional[str] = None,
->>>>>>> ebcfffdf
         environment_variables: Optional[Dict[str, str]] = None,
         inputs: Optional[List[ModelPackageInput]] = None,
         model_configuration: Optional[ModelConfiguration] = None,
         tags: Optional[Dict[str, str]] = None,
     ):
-<<<<<<< HEAD
-        name = kwargs.pop("target_environment_name", None)
-
-=======
->>>>>>> ebcfffdf
         super().__init__(
             name=target_environment_name,
             target_environment_name=target_environment_name,
