# Release History

<<<<<<< HEAD
## 7.4.0b1 (2021-10-05)

### Features Added

- Added support to create and update queues and topics of large message size to `ServiceBusAdministrationClient`. This feature is only available for Service Bus of Premium Tier.
  - Methods`create_queue`, `create_topic`, `update_queue`, `update_topic` on `ServiceBusAdministrationClient` now take a new keyword argument `max_message_size_in_kilobytes`.
  - `QueueProperties` and `TopicProperties` now have a new instance variable `max_message_size_in_kilobytes`.
=======
## 7.3.4 (2021-10-06)

### Other Changes
>>>>>>> 8dc12a79

- Updated uAMQP dependency to 1.4.3.
  - Added support for Python 3.10.
  - Fixed memory leak in win32 socketio and tlsio (issue #19777).
  - Fixed memory leak in the process of converting AMQPValue into string (issue #19777).

## 7.3.3 (2021-09-08)

### Bugs Fixed

- Improved memory usage of `ServiceBusClient` to automatically discard spawned `ServiceBusSender` or `ServiceBusReceiver` from its handler set when no strong reference to the sender or receiver exists anymore.
- Reduced CPU load of `azure.servicebus.AutoLockRenewer` during lock renewal.

## 7.3.2 (2021-08-10)

### Bugs Fixed

- Fixed a bug that `azure.servicebus.aio.AutoLockRenewer` crashes on disposal if no messages have been registered (#19642).
- Fixed a bug that `azure.servicebus.AutoLockRenewer` only supports auto lock renewal for `max_workers` amount of messages/sessions at a time (#19362).

## 7.3.1 (2021-07-07)

### Fixed

- Fixed a bug that when setting `ServiceBusMessage.partition_key`, input value should be not validated against `session_id` of None (PR #19233, thanks @bishnu-shb).
- Fixed a bug that setting `ServiceBusMessage.time_to_live` causes OverflowError error on Ubuntu 20.04.
- Fixed a bug that `AmqpAnnotatedProperties.creation_time` and `AmqpAnnotatedProperties.absolute_expiry_time` should be calculated in the unit of milliseconds instead of seconds.
- Updated uAMQP dependency to 1.4.1.
  - Fixed a bug that attributes creation_time, absolute_expiry_time and group_sequence on MessageProperties should be compatible with integer types on Python 2.7.

## 7.3.0 (2021-06-08)

**New Features**

- Support for sending AMQP annotated message which allows full access to the AMQP message fields is now GA.
  - Introduced new namespace `azure.servicebus.amqp`.
  - Introduced new classes `azure.servicebus.amqp.AmqpMessageHeader` and `azure.servicebus.amqp.AmqpMessageProperties` for accessing amqp header and properties.

**Breaking Changes from 7.2.0b1**
  - Renamed and moved `azure.servicebus.AMQPAnnotatedMessage` to `azure.servicebus.amqp.AmqpAnnotatedMessage`.
  - Renamed and moved `azure.servicebus.AMQPMessageBodyType` to `azure.servicebus.amqp.AmqpMessageBodyType`.
  - `AmqpAnnotatedMessage.header` returns `azure.servicebus.amqp.AmqpMessageHeader` instead of `uamqp.message.MessageHeader`.
  - `AmqpAnnotatedMessage.properties` returns `azure.servicebus.amqp.AmqpMessageProperties` instead of `uamqp.message.MessageProperties`.
  - `raw_amqp_message` on `ServiceBusMessage` and `ServiceBusReceivedMessage` is now a read-only property instead of an instance variable.

**Bug Fixes**

* Fixed a bug that `ServiceBusReceiver` iterator stops iteration after recovery from connection error (#18795).

## 7.2.0 (2021-05-13)

The preview features related to AMQPAnnotatedMessage introduced in 7.2.0b1 are not included in this version.

**New Features**

* Added support for using `azure.core.credentials.AzureNamedKeyCredential` as credential for authenticating the clients.
* Support for using `azure.core.credentials.AzureSasCredential` as credential for authenticating the clients is now GA.
* `ServiceBusAdministrationClient.update_*` methods now accept keyword arguments to override the properties specified in the model instance.

**Bug Fixes**

* Fixed a bug where `update_queue` and `update_subscription` methods were mutating the properties `forward_to` and `forward_dead_lettered_messages_to` of the model instance when those properties are entities instead of full paths.
* Improved the `repr` on `ServiceBusMessage` and `ServiceBusReceivedMessage` to show more meaningful text.
* Updated uAMQP dependency to 1.4.0.
  - Fixed memory leaks in the process of link attach where source and target cython objects are not properly deallocated (#15747).
  - Improved management operation callback not to parse description value of non AMQP_TYPE_STRING type as string (#18361).

**Notes**

* Updated azure-core dependency to 1.14.0.

## 7.2.0b1 (2021-04-07)

**New Features**

* Added support for using `azure.core.credentials.AzureSasCredential` as credential for authenticating the clients.
* Added support for sending AMQP annotated message which allows full access to the AMQP message fields.
  -`azure.servicebus.AMQPAnnotatedMessage` is now made public and could be instantiated for sending.
* Added new enum class `azure.servicebus.AMQPMessageBodyType` to represent the body type of the message message which includes:
  - `DATA`: The body of message consists of one or more data sections and each section contains opaque binary data.
  - `SEQUENCE`: The body of message consists of one or more sequence sections and each section contains an arbitrary number of structured data elements.
  - `VALUE`: The body of message consists of one amqp-value section and the section contains a single AMQP value.
* Added new property `body_type` on `azure.servicebus.ServiceBusMessage` and `azure.servicebus.ReceivedMessage` which returns `azure.servicebus.AMQPMessageBodyType`.

## 7.1.1 (2021-04-07)

This version and all future versions will require Python 2.7 or Python 3.6+, Python 3.5 is no longer supported.

**New Features**

* Updated `forward_to` and `forward_dead_lettered_messages_to` parameters in `create_queue`, `update_queue`, `create_subscription`, and `update_subscription` methods on sync and async `ServiceBusAdministrationClient` to accept entities as well, rather than only full paths. In the case that an entity is passed in, it is assumed that the entity exists within the same namespace used for constructing the `ServiceBusAdministrationClient`.

**Bug Fixes**

* Updated uAMQP dependency to 1.3.0.
  - Fixed bug that sending message of large size triggering segmentation fault when the underlying socket connection is lost (#13739, #14543).
  - Fixed bug in link flow control where link credit and delivery count should be calculated based on per message instead of per transfer frame (#16934).

## 7.1.0 (2021-03-09)

This version will be the last version to officially support Python 3.5, future versions will require Python 2.7 or Python 3.6+.

**New Features**

* Updated the following methods so that lists and single instances of Mapping representations are accepted for corresponding strongly-typed object arguments (PR #14807, thanks @bradleydamato):
  - `update_queue`, `update_topic`, `update_subscription`, and `update_rule` on `ServiceBusAdministrationClient` accept Mapping representations of `QueueProperties`, `TopicProperties`, `SubscriptionProperties`, and `RuleProperties`, respectively.
  - `send_messages` and `schedule_messages` on both sync and async versions of `ServiceBusSender` accept a list of or single instance of Mapping representations of `ServiceBusMessage`.
  - `add_message` on `ServiceBusMessageBatch` now accepts a Mapping representation of `ServiceBusMessage`.

**BugFixes**

* Operations failing due to `uamqp.errors.LinkForceDetach` caused by no activity on the connection for 10 minutes will now be retried internally except for the session receiver case.
* `uamqp.errors.AMQPConnectionError` errors with condition code `amqp:unknown-error` are now categorized into `ServiceBusConnectionError` instead of the general `ServiceBusError`.
* The `update_*` methods on `ServiceBusManagementClient` will now raise a `TypeError` rather than an `AttributeError` in the case of unsupported input type.

## 7.0.1 (2021-01-12)

**BugFixes**

* `forward_to` and `forward_dead_lettered_messages_to` will no longer cause authorization errors when used in `ServiceBusAdministrationClient` for queues and subscriptions (#15543).
* Updated uAMQP dependency to 1.2.13.
  - Fixed bug that macOS was unable to detect network error (#15473).
  - Fixed bug that `uamqp.ReceiveClient` and `uamqp.ReceiveClientAsync` receive messages during connection establishment (#15555).
  - Fixed bug where connection establishment on macOS with Clang 12 triggering unrecognized selector exception (#15567).
  - Fixed bug in accessing message properties triggering segmentation fault when the underlying C bytes are NULL (#15568).

## 7.0.0 (2020-11-23)

> **Note:** This is the GA release of the `azure-servicebus` package, rolling out the official API surface area constructed over the prior preview releases.  Users migrating from `v0.50` are advised to view the [migration guide](https://github.com/Azure/azure-sdk-for-python/tree/main/sdk/servicebus/azure-servicebus/migration_guide.md).

**New Features**

* `sub_queue` and `receive_mode` may now be passed in as a valid string (as defined by their respective enum type) as well as their enum form when constructing `ServiceBusReceiver`.
* Added support for Distributed Tracing of send, receive, and schedule scenarios.

**Breaking Changes**

* `ServiceBusSender` and `ServiceBusReceiver` are no longer reusable and will raise `ValueError` when trying to operate on a closed handler.
* Rename `ReceiveMode` to `ServiceBusReceiveMode` and `SubQueue` to `ServiceBusSubQueue`, and convert their enum values from ints to human-readable strings.
* Rename enum values `DeadLetter` to `DEAD_LETTER`, `TransferDeadLetter` to `TRANSFER_DEAD_LETTER`, `PeekLock` to `PEEK_LOCK` and `ReceiveAndDelete` to `RECEIVE_AND_DELETE` to conform to sdk guidelines going forward.
* `send_messages`, `schedule_messages`, `cancel_scheduled_messages` and `receive_deferred_messages` now performs a no-op rather than raising a `ValueError` if provided an empty list of messages or an empty batch.
* `ServiceBusMessage.amqp_annotated_message` has been renamed to `ServiceBusMessage.raw_amqp_message` to normalize with other SDKs.
* Redesigned error hierarchy based on the service-defined error condition:
  - `MessageAlreadySettled` now inherits from `ValueError` instead of `ServiceBusMessageError` as it's a client-side validation.
  - Removed `NoActiveSession` which is now replaced by `OperationTimeoutError` as the client times out when trying to connect to any available session.
  - Removed `ServiceBusMessageError` as error condition based exceptions provide comprehensive error information.
  - Removed `MessageSettleFailed` as error condition based exceptions provide comprehensive error information.
  - Removed `MessageSendFailed` as error condition based exceptions provide comprehensive error information.
  - Renamed `MessageContentTooLarge` to `MessageSizeExceededError` to be consistent with the term defined by the service.
  - Renamed `MessageLockExpired` to `MessageLockLostError` to be consistent with the term defined by the service.
  - Renamed `SessionLockExpired` to `SessionLockLostError` to be consistent with the term defined by the service.
  - Introduced `MessageNotFoundError` which would be raised when the requested message was not found.
  - Introduced `MessagingEntityNotFoundError` which would be raised when a Service Bus resource cannot be found by the Service Bus service.
  - Introduced `MessagingEntityDisabledError` which would be raised when the Messaging Entity is disabled.
  - Introduced `MessagingEntityAlreadyExistsError` which would be raised when an entity with the same name exists under the same namespace.
  - Introduced `ServiceBusQuotaExceededError` which would be raised when a Service Bus resource has been exceeded while interacting with the Azure Service Bus service.
  - Introduced `ServiceBusServerBusyError` which would be raised when the Azure Service Bus service reports that it is busy in response to a client request to perform an operation.
  - Introduced `ServiceBusCommunicationError` which would be raised when there was a general communications error encountered when interacting with the Azure Service Bus service.
  - Introduced `SessionCannotBeLockedError` which would be raised when the requested session cannot be locked.
* Introduced new client side validation on certain use cases:
  - `ServiceBusMessage` will now raise a `TypeError` when provided an invalid body type.  Valid bodies are strings, bytes, and None.  Lists are no longer accepted, as they simply concatenated the contents prior.
  - An improper `receive_mode` value will now raise `ValueError` instead of `TypeError` in line with supporting extensible enums.
  - Setting `ServiceBusMessage.partition_key` to a value different than `session_id` on the message instance now raises `ValueError`.
  - `ServiceBusClient.get_queue/topic_sender` and `ServiceBusClient.get_queue/subscription_receiver` will now
raise `ValueError` if the `queue_name` or `topic_name` does not match the `EntityPath` in the connection string used to construct the `ServiceBusClient`.
  - Settling a message that has been peeked will raise `ValueError`.
  - Settling a message or renewing a lock on a message received in `RECEIVE_AND_DELETE` receive mode will raise `ValueError`.
  - Setting `session_id`, `reply_to_session_id`, `message_id` and `partition_key` on `ServiceBusMessage` longer than 128 characters will raise `ValueError`.
* `ServiceBusReceiver.get_streaming_message_iter` has been made internal for the time being to assess use patterns before committing to back-compatibility; messages may still be iterated over in equivalent fashion by iterating on the receiver itself.

**BugFixes**

* `ServiceBusAdministrationClient.create_rule` by default now creates a `TrueRuleFilter` rule.
* FQDNs and Connection strings are now supported even with strippable whitespace or protocol headers (e.g. 'sb://').
* Using parameter `auto_lock_renewer` on a sessionful receiver alongside `ReceiveMode.ReceiveAndDelete` will no longer fail during receipt due to failure to register the message with the renewer.

## 7.0.0b8 (2020-11-05)

**New Features**

* Added support for `timeout` parameter on the following operations:
  - `ServiceBusSender`: `send_messages`, `schedule_messages` and `cancel_scheduled_messages`
  - `ServiceBusReceiver`: `receive_deferred_messages`, `peek_messages` and `renew_message_lock`
  - `ServiceBusSession`: `get_state`, `set_state` and `renew_lock`
* `azure.servicebus.exceptions.ServiceBusError` now inherits from `azure.core.exceptions.AzureError`.
* Added a `parse_connection_string` method which parses a connection string into a properties bag containing its component parts
* Add support for `auto_lock_renewer` parameter on `get_queue_receiver` and `get_subscription_receiver` calls to allow auto-registration of messages and sessions for auto-renewal.

**Breaking Changes**

* Renamed `AutoLockRenew` to `AutoLockRenewer`.
* Removed class `ServiceBusSessionReceiver` which is now unified within class `ServiceBusReceiver`.
  - Removed methods `ServiceBusClient.get_queue_session_receiver` and `ServiceBusClient.get_subscription_session_receiver`.
  - `ServiceBusClient.get_queue_receiver` and `ServiceBusClient.get_subscription_receiver` now take keyword parameter `session_id` which must be set when getting a receiver for the sessionful entity.
* The parameter `inner_exception` that `ServiceBusError.__init__` takes is now renamed to `error`.
* Renamed `azure.servicebus.exceptions.MessageError` to `azure.servicebus.exceptions.ServiceBusMessageError`
* Removed error `azure.servicebus.exceptions.ServiceBusResourceNotFound` as `azure.core.exceptions.ResourceNotFoundError` is now raised when a Service Bus
resource does not exist when using the `ServiceBusAdministrationClient`.
* Renamed `Message` to `ServiceBusMessage`.
* Renamed `ReceivedMessage` to `ServiceBusReceivedMessage`.
* Renamed `BatchMessage` to `ServiceBusMessageBatch`.
  - Renamed method `add` to `add_message` on the class.
* Removed class `PeekedMessage`.
* Removed class `ReceivedMessage` under module `azure.servicebus.aio`.
* Renamed `ServiceBusSender.create_batch` to `ServiceBusSender.create_message_batch`.
* Exceptions `MessageSendFailed`, `MessageSettleFailed` and `MessageLockExpired`
 now inherit from `azure.servicebus.exceptions.ServiceBusMessageError`.
* `get_state` in `ServiceBusSession` now returns `bytes` instead of a `string`.
* `ServiceBusReceiver.receive_messages/get_streaming_message_iter` and
 `ServiceBusClient.get_<queue/subscription>_receiver` now raises ValueError if the given `max_wait_time` is less than or equal to 0.
* Message settlement methods are moved from `ServiceBusMessage` to `ServiceBusReceiver`:
  - Use `ServiceBusReceiver.complete_message` instead of `ServiceBusReceivedMessage.complete` to complete a message.
  - Use `ServiceBusReceiver.abandon_message` instead of `ServiceBusReceivedMessage.abandon` to abandon a message.
  - Use `ServiceBusReceiver.defer_message` instead of `ServiceBusReceivedMessage.defer` to defer a message.
  - Use `ServiceBusReceiver.dead_letter_message` instead of `ServiceBusReceivedMessage.dead_letter` to dead letter a message.
* Message settlement methods (`complete_message`, `abandon_message`, `defer_message` and `dead_letter_message`)
and methods that use amqp management link for request like `schedule_messages`, `received_deferred_messages`, etc.
now raise more concrete exception other than `MessageSettleFailed` and `ServiceBusError`.
* Message `renew_lock` method is moved from `ServiceBusMessage` to `ServiceBusReceiver`:
  - Changed `ServiceBusReceivedMessage.renew_lock` to `ServiceBusReceiver.renew_message_lock`
* `AutoLockRenewer.register` now takes `ServiceBusReceiver` as a positional parameter.
* Removed `encoding` support from `ServiceBusMessage`.
* `ServiceBusMessage.amqp_message` has been renamed to `ServiceBusMessage.amqp_annotated_message` for cross-sdk consistency.
* All `name` parameters in `ServiceBusAdministrationClient` are now precisely specified ala `queue_name` or `rule_name`
* `ServiceBusMessage.via_partition_key` is no longer exposed, this is pending a full implementation of transactions as it has no external use. If needed, the underlying value can still be accessed in `ServiceBusMessage.amqp_annotated_message.annotations`.
* `ServiceBusMessage.properties` has been renamed to `ServiceBusMessage.application_properties` for consistency with service verbiage.
* Sub-client (`ServiceBusSender` and `ServiceBusReceiver`) `from_connection_string` initializers have been made internal until needed. Clients should be initialized from root `ServiceBusClient`.
* `ServiceBusMessage.label` has been renamed to `ServiceBusMessage.subject`.
* `ServiceBusMessage.amqp_annotated_message` has had its type renamed from `AMQPMessage` to `AMQPAnnotatedMessage`
* `AutoLockRenewer` `timeout` parameter is renamed to `max_lock_renew_duration`
* Attempting to autorenew a non-renewable message, such as one received in `ReceiveAndDelete` mode, or configure auto-autorenewal on a `ReceiveAndDelete` receiver, will raise a `ValueError`.
* The default value of parameter `max_message_count` on `ServiceBusReceiver.receive_messages` is now `1` instead of `None` and will raise ValueError if the given value is less than or equal to 0.

**BugFixes**

* Updated uAMQP dependency to 1.2.12.
  - Added support for Python 3.9.
  - Fixed bug where amqp message `footer` and `delivery_annotation` were not encoded into the outgoing payload.

## 7.0.0b7 (2020-10-05)

**Breaking Changes**

* Passing any type other than `ReceiveMode` as parameter `receive_mode` now throws a `TypeError` instead of `AttributeError`.
* Administration Client calls now take only entity names, not `<Entity>Descriptions` as well to reduce ambiguity in which entity was being acted on. TypeError will now be thrown on improper parameter types (non-string).
* `AMQPMessage` (`Message.amqp_message`) properties are now read-only, changes of these properties would not be reflected in the underlying message.  This may be subject to change before GA.

## 7.0.0b6 (2020-09-10)

**New Features**

* `renew_lock()` now returns the UTC datetime that the lock is set to expire at.
* `receive_deferred_messages()` can now take a single sequence number as well as a list of sequence numbers.
* Messages can now be sent twice in succession.
* Connection strings used with `from_connection_string` methods now support using the `SharedAccessSignature` key in leiu of `sharedaccesskey` and `sharedaccesskeyname`, taking the string of the properly constructed token as value.
* Internal AMQP message properties (header, footer, annotations, properties, etc) are now exposed via `Message.amqp_message`

**Breaking Changes**

* Renamed `prefetch` to `prefetch_count`.
* Renamed `ReceiveSettleMode` enum to `ReceiveMode`, and respectively the `mode` parameter to `receive_mode`.
* `retry_total`, `retry_backoff_factor` and `retry_backoff_max` are now defined at the `ServiceBusClient` level and inherited by senders and receivers created from it.
* No longer export `NEXT_AVAILABLE` in `azure.servicebus` module.  A null `session_id` will suffice.
* Renamed parameter `message_count` to `max_message_count` as fewer messages may be present for method `peek_messages()` and `receive_messages()`.
* Renamed `PeekMessage` to `PeekedMessage`.
* Renamed `get_session_state()` and `set_session_state()` to `get_state()` and `set_state()` accordingly.
* Renamed parameter `description` to `error_description` for method `dead_letter()`.
* Renamed properties `created_time` and `modified_time` to `created_at_utc` and `modified_at_utc` within `AuthorizationRule` and `NamespaceProperties`.
* Removed parameter `requires_preprocessing` from `SqlRuleFilter` and `SqlRuleAction`.
* Removed property `namespace_type` from `NamespaceProperties`.
* Rename `ServiceBusManagementClient` to `ServiceBusAdministrationClient`
* Attempting to call `send_messages` on something not a `Message`, `BatchMessage`, or list of `Message`s, will now throw a `TypeError` instead of `ValueError`
* Sending a message twice will no longer result in a MessageAlreadySettled exception.
* `ServiceBusClient.close()` now closes spawned senders and receivers.
* Attempting to initialize a sender or receiver with a different connection string entity and specified entity (e.g. `queue_name`) will result in an AuthenticationError
* Remove `is_anonymous_accessible` from management entities.
* Remove `support_ordering` from `create_queue` and `QueueProperties`
* Remove `enable_subscription_partitioning` from `create_topic` and `TopicProperties`
* `get_dead_letter_[queue,subscription]_receiver()` has been removed.  To connect to a dead letter queue, utilize the `sub_queue` parameter of `get_[queue,subscription]_receiver()` provided with a value from the `SubQueue` enum
* No longer export `ServiceBusSharedKeyCredential`
* Rename `entity_availability_status` to `availability_status`

## 7.0.0b5 (2020-08-10)

**New Features**

* Added new properties to Message, PeekMessage and ReceivedMessage: `content_type`, `correlation_id`, `label`,
`message_id`, `reply_to`, `reply_to_session_id` and `to`. Please refer to the docstring for further information.
* Added new properties to PeekMessage and ReceivedMessage: `enqueued_sequence_number`, `dead_letter_error_description`,
`dead_letter_reason`, `dead_letter_source`, `delivery_count` and `expires_at_utc`. Please refer to the docstring for further information.
* Added support for sending received messages via `ServiceBusSender.send_messages`.
* Added `on_lock_renew_failure` as a parameter to `AutoLockRenew.register`, taking a callback for when the lock is lost non-intentially (e.g. not via settling, shutdown, or autolockrenew duration completion).
* Added new supported value types int, float, datetime and timedelta for `CorrelationFilter.properties`.
* Added new properties `parameters` and `requires_preprocessing` to `SqlRuleFilter` and `SqlRuleAction`.
* Added an explicit method to fetch the continuous receiving iterator, `get_streaming_message_iter()` such that `max_wait_time` can be specified as an override.

**Breaking Changes**

* Removed/Renamed several properties and instance variables on Message (the changes applied to the inherited Message type PeekMessage and ReceivedMessage).
  - Renamed property `user_properties` to `properties`
      - The original instance variable `properties` which represents the AMQP properties now becomes an internal instance variable `_amqp_properties`.
  - Removed property `enqueue_sequence_number`.
  - Removed property `annotations`.
  - Removed instance variable `header`.
* Removed several properties and instance variables on PeekMessage and ReceivedMessage.
  - Removed property `partition_id` on both type.
  - Removed property `settled` on both type.
  - Removed instance variable `received_timestamp_utc` on both type.
  - Removed property `settled` on `PeekMessage`.
  - Removed property `expired` on `ReceivedMessage`.
* `AutoLockRenew.sleep_time` and `AutoLockRenew.renew_period` have been made internal as `_sleep_time` and `_renew_period` respectively, as it is not expected a user will have to interact with them.
* `AutoLockRenew.shutdown` is now `AutoLockRenew.close` to normalize with other equivalent behaviors.
* Renamed `QueueDescription`, `TopicDescription`, `SubscriptionDescription` and `RuleDescription` to `QueueProperties`, `TopicProperties`, `SubscriptionProperties`, and `RuleProperties`.
* Renamed `QueueRuntimeInfo`, `TopicRuntimeInfo`, and `SubscriptionRuntimeInfo` to `QueueRuntimeProperties`, `TopicRuntimeProperties`, and `SubscriptionRuntimeProperties`.
* Removed param `queue` from `create_queue`, `topic` from `create_topic`, `subscription` from `create_subscription` and `rule` from `create_rule`
 of `ServiceBusManagementClient`. Added param `name` to them and keyword arguments for queue properties, topic properties, subscription properties and rule properties.
* Removed model class attributes related keyword arguments from `update_queue` and `update_topic` of `ServiceBusManagementClient`. This is to encourage utilizing the model class instance instead as returned from a create_\*, list_\* or get_\* operation to ensure it is properly populated.  Properties may still be modified.
* Model classes `QueueProperties`, `TopicProperties`, `SubscriptionProperties` and `RuleProperties` require all arguments to be present for creation.  This is to protect against lack of partial updates by requiring all properties to be specified.
* Renamed `idle_timeout` in `get_<queue/subscription>_receiver()` to `max_wait_time` to normalize with naming elsewhere.
* Updated uAMQP dependency to 1.2.10 such that the receiver does not shut down when generator times out, and can be received from again.

## 7.0.0b4 (2020-07-06)

**New Features**

* Added support for management of topics, subscriptions, and rules.
* `receive_messages()` (formerly `receive()`) now supports receiving a batch of messages (`max_batch_size` > 1) without the need to set `prefetch` parameter during `ServiceBusReceiver` initialization.

**BugFixes**

* Fixed bug where sync `AutoLockRenew` does not shutdown itself timely.
* Fixed bug where async `AutoLockRenew` does not support context manager.

**Breaking Changes**

* Renamed `receive()`, `peek()` `schedule()` and `send()` to `receive_messages()`, `peek_messages()`, `schedule_messages()` and `send_messages()` to align with other service bus SDKs.
* `receive_messages()` (formerly `receive()`) no longer raises a `ValueError` if `max_batch_size` is less than the `prefetch` parameter set during `ServiceBusReceiver` initialization.

## 7.0.0b3 (2020-06-08)

**New Features**

* Added support for management of queue entities.
    - Use `azure.servicebus.management.ServiceBusManagementClient` (`azure.servicebus.management.aio.ServiceBusManagementClient` for aio) to create, update, delete, list queues and get settings as well as runtime information of queues under a ServiceBus namespace.
* Added methods `get_queue_deadletter_receiver` and `get_subscription_deadletter_receiver` in `ServiceBusClient` to get a `ServiceBusReceiver` for the dead-letter sub-queue of the target entity.

**BugFixes**

* Updated uAMQP dependency to 1.2.8.
    * Fixed bug where reason and description were not being set when dead-lettering messages.

## 7.0.0b2 (2020-05-04)

**New Features**

* Added method `get_topic_sender` in `ServiceBusClient` to get a `ServiceBusSender` for a topic.
* Added method `get_subscription_receiver` in `ServiceBusClient` to get a `ServiceBusReceiver` for a subscription under specific topic.
* Added support for scheduling messages and scheduled message cancellation.
    - Use `ServiceBusSender.schedule(messages, schedule_time_utc)` for scheduling messages.
    - Use `ServiceBusSender.cancel_scheduled_messages(sequence_numbers)` for scheduled messages cancellation.
* `ServiceBusSender.send()` can now send a list of messages in one call, if they fit into a single batch.  If they do not fit a `ValueError` is thrown.
* `BatchMessage.add()` and `ServiceBusSender.send()` would raise `MessageContentTooLarge` if the content is over-sized.
* `ServiceBusReceiver.receive()` raises `ValueError` if its param `max_batch_size` is greater than param `prefetch` of `ServiceBusClient`.
* Added exception classes `MessageError`, `MessageContentTooLarge`, `ServiceBusAuthenticationError`.
   - `MessageError`: when you send a problematic message, such as an already sent message or an over-sized message.
   - `MessageContentTooLarge`: when you send an over-sized message. A subclass of `ValueError` and `MessageError`.
   - `ServiceBusAuthenticationError`: on failure to be authenticated by the service.
* Removed exception class `InvalidHandlerState`.

**BugFixes**

* Fixed bug where http_proxy and transport_type in ServiceBusClient are not propagated into Sender/Receiver creation properly.
* Updated uAMQP dependency to 1.2.7.
    * Fixed bug in setting certificate of tlsio on MacOS. #7201
    * Fixed bug that caused segmentation fault in network tracing on MacOS when setting `logging_enable` to `True` in `ServiceBusClient`.

**Breaking Changes**

* Session receivers are now created via their own top level functions, e.g. `get_queue_sesison_receiver` and `get_subscription_session_receiver`.  Non session receivers no longer take session_id as a paramter.
* `ServiceBusSender.send()` no longer takes a timeout parameter, as it should be redundant with retry options provided when creating the client.
* Exception imports have been removed from module `azure.servicebus`. Import from `azure.servicebus.exceptions` instead.
* `ServiceBusSender.schedule()` has swapped the ordering of parameters `schedule_time_utc` and `messages` for better consistency with `send()` syntax.

## 7.0.0b1 (2020-04-06)

Version 7.0.0b1 is a preview of our efforts to create a client library that is user friendly and idiomatic to the Python ecosystem. The reasons for most of the changes in this update can be found in the Azure SDK Design Guidelines for Python. For more information, please visit https://aka.ms/azure-sdk-preview1-python.
* Note: Not all historical functionality exists in this version at this point.  Topics, Subscriptions, scheduling, dead_letter management and more will be added incrementally over upcoming preview releases.

**New Features**

* Added new configuration parameters when creating `ServiceBusClient`.
    * `credential`: The credential object used for authentication which implements `TokenCredential` interface of getting tokens.
    * `http_proxy`: A dictionary populated with proxy settings.
    * For detailed information about configuration parameters, please see docstring in `ServiceBusClient` and/or the reference documentation for more information.
* Added support for authentication using Azure Identity credentials.
* Added support for retry policy.
* Added support for http proxy.
* Manually calling `reconnect` should no longer be necessary, it is now performed implicitly.
* Manually calling `open` should no longer be necessary, it is now performed implicitly.
    * Note: `close()`-ing is still required if a context manager is not used, to avoid leaking connections.
* Added support for sending a batch of messages destined for heterogenous sessions.

**Breaking changes**

* Simplified API and set of clients
    * `get_queue` no longer exists, utilize `get_queue_sender/receiver` instead.
    * `peek` and other `queue_client` functions have moved to their respective sender/receiver.
    * Renamed `fetch_next` to `receive`.
    * Renamed `session` to `session_id` to normalize naming when requesting a receiver against a given session.
    * `reconnect` no longer exists, and is performed implicitly if needed.
    * `open` no longer exists, and is performed implicitly if needed.
* Normalized top level client parameters with idiomatic and consistent naming.
    * Renamed `debug` in `ServiceBusClient` initializer to `logging_enable`.
    * Renamed `service_namespace` in `ServiceBusClient` initializer to `fully_qualified_namespace`.
* New error hierarchy, with more specific semantics
    * `azure.servicebus.exceptions.ServiceBusError`
    * `azure.servicebus.exceptions.ServiceBusConnectionError`
    * `azure.servicebus.exceptions.ServiceBusResourceNotFound`
    * `azure.servicebus.exceptions.ServiceBusAuthorizationError`
    * `azure.servicebus.exceptions.NoActiveSession`
    * `azure.servicebus.exceptions.OperationTimeoutError`
    * `azure.servicebus.exceptions.InvalidHandlerState`
    * `azure.servicebus.exceptions.AutoLockRenewTimeout`
    * `azure.servicebus.exceptions.AutoLockRenewFailed`
    * `azure.servicebus.exceptions.EventDataSendError`
    * `azure.servicebus.exceptions.MessageSendFailed`
    * `azure.servicebus.exceptions.MessageLockExpired`
    * `azure.servicebus.exceptions.MessageSettleFailed`
    * `azure.servicebus.exceptions.MessageAlreadySettled`
    * `azure.servicebus.exceptions.SessionLockExpired`
* BatchMessage creation is now initiated via `create_batch` on a Sender, using `add()` on the batch to add messages, in order to enforce service-side max batch sized limitations.
* Session is now set on the message itself, via `session_id` parameter or property, as opposed to on `Send` or `get_sender` via `session`.  This is to allow sending a batch of messages destined to varied sessions.
* Session management is now encapsulated within a property of a receiver, e.g. `receiver.session`, to better compartmentalize functionality specific to sessions.
    * To use `AutoLockRenew` against sessions, one would simply pass the inner session object, instead of the receiver itself.

## 0.50.2 (2019-12-09)

**New Features**

* Added support for delivery tag lock tokens

**BugFixes**

* Fixed bug where Message would pass through invalid kwargs on init when attempting to thread through subject.
* Increments UAMQP dependency min version to 1.2.5, to include a set of fixes, including handling of large messages and mitigation of segfaults.

## 0.50.1 (2019-06-24)

**BugFixes**

* Fixed bug where enqueued_time and scheduled_enqueue_time of message being parsed as local timestamp rather than UTC.


## 0.50.0 (2019-01-17)

**Breaking changes**

* Introduces new AMQP-based API.
* Original HTTP-based API still available under new namespace: azure.servicebus.control_client
* For full API changes, please see updated [reference documentation](https://docs.microsoft.com/python/api/azure-servicebus/azure.servicebus?view=azure-python).

Within the new namespace, the original HTTP-based API from version 0.21.1 remains unchanged (i.e. no additional features or bugfixes)
so for those intending to only use HTTP operations - there is no additional benefit in updating at this time.

**New Features**

* New API supports message send and receive via AMQP with improved performance and stability.
* New asynchronous APIs (using `asyncio`) for send, receive and message handling.
* Support for message and session auto lock renewal via background thread or async operation.
* Now supports scheduled message cancellation.


## 0.21.1 (2017-04-27)

This wheel package is now built with the azure wheel extension

## 0.21.0 (2017-01-13)

**New Features**

* `str` messages are now accepted in Python 3 and will be encoded in 'utf-8' (will not raise TypeError anymore)
* `broker_properties` can now be defined as a dict, and not only a JSON `str`. datetime, int, float and boolean are converted.
* #902 add `send_topic_message_batch` operation (takes an iterable of messages)
* #902 add `send_queue_message_batch` operation (takes an iterable of messages)

**Bugfixes**

* #820 the code is now more robust to unexpected changes on the SB RestAPI

## 0.20.3 (2016-08-11)

**News**

* #547 Add get dead letter path static methods to Python
* #513 Add renew lock

**Bugfixes**

* #628 Fix custom properties with double quotes

## 0.20.2 (2016-06-28)

**Bugfixes**

* New header in Rest API which breaks the SDK #658 #657

## 0.20.1 (2015-09-14)

**News**

* Create a requests.Session() if the user doesn't pass one in.

## 0.20.0 (2015-08-31)

Initial release of this package, from the split of the `azure` package.
See the `azure` package release note for 1.0.0 for details and previous
history on Service Bus.<|MERGE_RESOLUTION|>--- conflicted
+++ resolved
@@ -1,18 +1,16 @@
 # Release History
 
-<<<<<<< HEAD
-## 7.4.0b1 (2021-10-05)
+## 7.4.0b1 (2021-10-06)
 
 ### Features Added
 
 - Added support to create and update queues and topics of large message size to `ServiceBusAdministrationClient`. This feature is only available for Service Bus of Premium Tier.
   - Methods`create_queue`, `create_topic`, `update_queue`, `update_topic` on `ServiceBusAdministrationClient` now take a new keyword argument `max_message_size_in_kilobytes`.
   - `QueueProperties` and `TopicProperties` now have a new instance variable `max_message_size_in_kilobytes`.
-=======
+
 ## 7.3.4 (2021-10-06)
 
 ### Other Changes
->>>>>>> 8dc12a79
 
 - Updated uAMQP dependency to 1.4.3.
   - Added support for Python 3.10.
