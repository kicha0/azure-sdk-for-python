# pylint: disable=too-many-lines
# -------------------------------------------------------------------------
# Copyright (c) Microsoft Corporation. All rights reserved.
# Licensed under the MIT License. See License.txt in the project root for
# license information.
# --------------------------------------------------------------------------

import os
import math
import sys
import warnings
from collections import OrderedDict
from io import BytesIO
from json import (
    dumps,
    loads,
)
from typing import Any, BinaryIO, Callable, Dict, Optional, Tuple, TYPE_CHECKING, Union

from cryptography.hazmat.backends import default_backend
from cryptography.hazmat.primitives.ciphers import Cipher
from cryptography.hazmat.primitives.ciphers.aead import AESGCM
from cryptography.hazmat.primitives.ciphers.algorithms import AES
from cryptography.hazmat.primitives.ciphers.modes import CBC
from cryptography.hazmat.primitives.padding import PKCS7

from azure.core.exceptions import HttpResponseError
from azure.core.utils import CaseInsensitiveDict

from ._version import VERSION
from ._shared import encode_base64, decode_base64_to_bytes

if TYPE_CHECKING:
    from azure.core.pipeline import PipelineResponse
    from cryptography.hazmat.primitives.ciphers import AEADEncryptionContext
    from cryptography.hazmat.primitives.padding import PaddingContext


_ENCRYPTION_PROTOCOL_V1 = '1.0'
_ENCRYPTION_PROTOCOL_V2 = '2.0'
_GCM_REGION_DATA_LENGTH = 4 * 1024 * 1024
_GCM_NONCE_LENGTH = 12
_GCM_TAG_LENGTH = 16

_ERROR_OBJECT_INVALID = \
    '{0} does not define a complete interface. Value of {1} is either missing or invalid.'


def _validate_not_none(param_name: str, param: Any):
    if param is None:
        raise ValueError(f'{param_name} should not be None.')


def _validate_key_encryption_key_wrap(kek: object):
    # Note that None is not callable and so will fail the second clause of each check.
    if not hasattr(kek, 'wrap_key') or not callable(kek.wrap_key):
        raise AttributeError(_ERROR_OBJECT_INVALID.format('key encryption key', 'wrap_key'))
    if not hasattr(kek, 'get_kid') or not callable(kek.get_kid):
        raise AttributeError(_ERROR_OBJECT_INVALID.format('key encryption key', 'get_kid'))
    if not hasattr(kek, 'get_key_wrap_algorithm') or not callable(kek.get_key_wrap_algorithm):
        raise AttributeError(_ERROR_OBJECT_INVALID.format('key encryption key', 'get_key_wrap_algorithm'))


class StorageEncryptionMixin(object):
    def _configure_encryption(self, kwargs: Any):
        self.require_encryption = kwargs.get("require_encryption", False)
        self.encryption_version = kwargs.get("encryption_version", "1.0")
        self.key_encryption_key = kwargs.get("key_encryption_key")
        self.key_resolver_function = kwargs.get("key_resolver_function")
        if self.key_encryption_key and self.encryption_version == '1.0':
            warnings.warn("This client has been configured to use encryption with version 1.0. " +
                          "Version 1.0 is deprecated and no longer considered secure. It is highly " +
                          "recommended that you switch to using version 2.0. The version can be " +
                          "specified using the 'encryption_version' keyword.")


class _EncryptionAlgorithm(object):
    """
    Specifies which client encryption algorithm is used.
    """
    AES_CBC_256 = 'AES_CBC_256'
    AES_GCM_256 = 'AES_GCM_256'


class _WrappedContentKey:
    '''
    Represents the envelope key details stored on the service.
    '''

    def __init__(self, algorithm: str, encrypted_key: bytes, key_id: str) -> None:
        '''
        :param str algorithm:
            The algorithm used for wrapping.
        :param bytes encrypted_key:
            The encrypted content-encryption-key.
        :param str key_id:
            The key-encryption-key identifier string.
        '''
        _validate_not_none('algorithm', algorithm)
        _validate_not_none('encrypted_key', encrypted_key)
        _validate_not_none('key_id', key_id)

        self.algorithm = algorithm
        self.encrypted_key = encrypted_key
        self.key_id = key_id


class _EncryptedRegionInfo:
    '''
    Represents the length of encryption elements.
    This is only used for Encryption V2.
    '''

    def __init__(self, data_length: int, nonce_length: int, tag_length: int) -> None:
        '''
        :param int data_length:
            The length of the encryption region data (not including nonce + tag).
        :param int nonce_length:
            The length of nonce used when encrypting.
        :param int tag_length:
            The length of the encryption tag.
        '''
        _validate_not_none('data_length', data_length)
        _validate_not_none('nonce_length', nonce_length)
        _validate_not_none('tag_length', tag_length)

        self.data_length = data_length
        self.nonce_length = nonce_length
        self.tag_length = tag_length


class _EncryptionAgent:
    '''
    Represents the encryption agent stored on the service.
    It consists of the encryption protocol version and encryption algorithm used.
    '''

    def __init__(self, encryption_algorithm: _EncryptionAlgorithm, protocol: str) -> None:
        '''
        :param _EncryptionAlgorithm encryption_algorithm:
            The algorithm used for encrypting the message contents.
        :param str protocol:
            The protocol version used for encryption.
        '''
        _validate_not_none('encryption_algorithm', encryption_algorithm)
        _validate_not_none('protocol', protocol)

        self.encryption_algorithm = str(encryption_algorithm)
        self.protocol = protocol


class _EncryptionData:
    '''
    Represents the encryption data that is stored on the service.
<<<<<<< HEAD
    '''
=======

    :param Optional[bytes] content_encryption_IV:
        The content encryption initialization vector.
        Required for AES-CBC (V1).
    :param Optional[_EncryptedRegionInfo] encrypted_region_info:
        The info about the authenticated block sizes.
        Required for AES-GCM (V2).
    :param _EncryptionAgent encryption_agent:
        The encryption agent.
    :param _WrappedContentKey wrapped_content_key:
        An object that stores the wrapping algorithm, the key identifier,
        and the encrypted key bytes.
    :param dict key_wrapping_metadata:
        A dict containing metadata related to the key wrapping.
    """
>>>>>>> 7f6bb710

    def __init__(
        self, content_encryption_IV: Optional[bytes],
        encrypted_region_info: Optional[_EncryptedRegionInfo],
        encryption_agent: _EncryptionAgent,
        wrapped_content_key: _WrappedContentKey,
        key_wrapping_metadata: Dict[str, Any]
    ) -> None:
        '''
        :param Optional[bytes] content_encryption_IV:
            The content encryption initialization vector.
            Required for AES-CBC (V1).
        :param Optional[_EncryptedRegionInfo] encrypted_region_info:
            The info about the autenticated block sizes.
            Required for AES-GCM (V2).
        :param _EncryptionAgent encryption_agent:
            The encryption agent.
        :param _WrappedContentKey wrapped_content_key:
            An object that stores the wrapping algorithm, the key identifier,
            and the encrypted key bytes.
        :param Dict[str, Any] key_wrapping_metadata:
            A dict containing metadata related to the key wrapping.
        '''
        _validate_not_none('encryption_agent', encryption_agent)
        _validate_not_none('wrapped_content_key', wrapped_content_key)

        # Validate we have the right matching optional parameter for the specified algorithm
        if encryption_agent.encryption_algorithm == _EncryptionAlgorithm.AES_CBC_256:
            _validate_not_none('content_encryption_IV', content_encryption_IV)
        elif encryption_agent.encryption_algorithm == _EncryptionAlgorithm.AES_GCM_256:
            _validate_not_none('encrypted_region_info', encrypted_region_info)
        else:
            raise ValueError("Invalid encryption algorithm.")

        self.content_encryption_IV = content_encryption_IV
        self.encrypted_region_info = encrypted_region_info
        self.encryption_agent = encryption_agent
        self.wrapped_content_key = wrapped_content_key
        self.key_wrapping_metadata = key_wrapping_metadata


class GCMBlobEncryptionStream:
    '''
    A stream that performs AES-GCM encryption on the given data as
    it's streamed. Data is read and encrypted in regions. The stream
    will use the same encryption key and will generate a guaranteed unique
    nonce for each encryption region.
    '''
    def __init__(
        self, content_encryption_key: bytes,
        data_stream: BinaryIO,
    ) -> None:
        '''
        :param bytes content_encryption_key: The encryption key to use.
        :param BinaryIO data_stream: The data stream to read data from.
        '''
        self.content_encryption_key = content_encryption_key
        self.data_stream = data_stream

        self.offset = 0
        self.current = b''
        self.nonce_counter = 0

    def read(self, size: int = -1) -> bytes:
        """
        Read data from the stream. Specify -1 to read all available data.

        :param int size: The amount of data to read. Defaults to -1 for all data.
        :return: The bytes read.
        :rtype: bytes
        """
        result = BytesIO()
        remaining = sys.maxsize if size == -1 else size

        while remaining > 0:
            # Start by reading from current
            if len(self.current) > 0:
                read = min(remaining, len(self.current))
                result.write(self.current[:read])

                self.current = self.current[read:]
                self.offset += read
                remaining -= read

            if remaining > 0:
                # Read one region of data and encrypt it
                data = self.data_stream.read(_GCM_REGION_DATA_LENGTH)
                if len(data) == 0:
                    # No more data to read
                    break

                self.current = self._encrypt_region(data)

        return result.getvalue()

    def _encrypt_region(self, data: bytes) -> bytes:
        """
        Encrypt the given region of data using AES-GCM. The result
        includes the data in the form: nonce + ciphertext + tag.

        :param bytes data: The data to encrypt.
        :return: The encrypted bytes.
        :rtype: bytes
        """
        # Each region MUST use a different nonce
        nonce = self.nonce_counter.to_bytes(_GCM_NONCE_LENGTH, 'big')
        self.nonce_counter += 1

        aesgcm = AESGCM(self.content_encryption_key)

        # Returns ciphertext + tag
        ciphertext_with_tag = aesgcm.encrypt(nonce, data, None)
        return nonce + ciphertext_with_tag


def is_encryption_v2(encryption_data: Optional[_EncryptionData]) ->  Optional[Union[_EncryptionData, bool]]:
    """
    Determine whether the given encryption data signifies version 2.0.

    :param Optional[_EncryptionData] encryption_data: The encryption data. Will return False if this is None.
    :return: True, if the encryption data indicates encryption V2, false otherwise.
    :rtype: bool
    """
    # If encryption_data is None, assume no encryption
    return encryption_data and encryption_data.encryption_agent.protocol == _ENCRYPTION_PROTOCOL_V2


def modify_user_agent_for_encryption(
        user_agent: str,
        moniker: str,
        encryption_version: str,
        request_options: Dict[str, Any]
    ) -> None:
    """
    Modifies the request options to contain a user agent string updated with encryption information.
    Adds azstorage-clientsideencryption/<version> immediately proceeding the SDK descriptor.

    :param str user_agent: The existing User Agent to modify.
    :param str moniker: The specific SDK moniker. The modification will immediately proceed azsdk-python-{moniker}.
    :param str encryption_version: The version of encryption being used.
    :param Dict[str, Any] request_options: The reuqest options to add the user agent override to.
    """
    feature_flag = f"azstorage-clientsideencryption/{encryption_version}"
    if feature_flag not in user_agent:
        index = user_agent.find(f"azsdk-python-{moniker}")
        user_agent = f"{user_agent[:index]}{feature_flag} {user_agent[index:]}"

        request_options['user_agent'] = user_agent
        request_options['user_agent_overwrite'] = True


def get_adjusted_upload_size(length: int, encryption_version: str) -> int:
    """
    Get the adjusted size of the blob upload which accounts for
    extra encryption data (padding OR nonce + tag).

    :param int length: The plaintext data length.
    :param str encryption_version: The version of encryption being used.
    :return: The new upload size to use.
    :rtype: int
    """
    if encryption_version == _ENCRYPTION_PROTOCOL_V1:
        return length + (16 - (length % 16))

    if encryption_version == _ENCRYPTION_PROTOCOL_V2:
        encryption_data_length = _GCM_NONCE_LENGTH + _GCM_TAG_LENGTH
        regions = math.ceil(length / _GCM_REGION_DATA_LENGTH)
        return length + (regions * encryption_data_length)

    raise ValueError("Invalid encryption version specified.")


def get_adjusted_download_range_and_offset(
        start: int,
        end: int,
        length: int,
        encryption_data: Optional[_EncryptionData]) -> Tuple[Tuple[int, int], Tuple[int, int]]:
    """
    Gets the new download range and offsets into the decrypted data for
    the given user-specified range. The new download range will include all
    the data needed to decrypt the user-provided range and will include only
    full encryption regions.

    The offsets returned will be the offsets needed to fetch the user-requested
    data out of the full decrypted data. The end offset is different based on the
    encryption version. For V1, the end offset is offset from the end whereas for
    V2, the end offset is the ending index into the stream.
    V1: decrypted_data[start_offset : len(decrypted_data) - end_offset]
    V2: decrypted_data[start_offset : end_offset]

    :param int start: The user-requested start index.
    :param int end: The user-requested end index.
    :param int length: The user-requested length. Only used for V1.
    :param Optional[_EncryptionData] encryption_data: The encryption data to determine version and sizes.
    :return: (new start, new end), (start offset, end offset)
    :rtype: Tuple[Tuple[int, int], Tuple[int, int]]
    """
    start_offset, end_offset = 0, 0
    if encryption_data is None:
        return (start, end), (start_offset, end_offset)

    if encryption_data.encryption_agent.protocol == _ENCRYPTION_PROTOCOL_V1:
        if start is not None:
            # Align the start of the range along a 16 byte block
            start_offset = start % 16
            start -= start_offset

            # Include an extra 16 bytes for the IV if necessary
            # Because of the previous offsetting, start_range will always
            # be a multiple of 16.
            if start > 0:
                start_offset += 16
                start -= 16

        if length is not None:
            # Align the end of the range along a 16 byte block
            end_offset = 15 - (end % 16)
            end += end_offset

    elif encryption_data.encryption_agent.protocol == _ENCRYPTION_PROTOCOL_V2:
        start_offset, end_offset = 0, end

        if encryption_data.encrypted_region_info is not None:
            if isinstance(encryption_data.encrypted_region_info, _EncryptedRegionInfo):
                nonce_length = encryption_data.encrypted_region_info.nonce_length
                data_length = encryption_data.encrypted_region_info.data_length
                tag_length = encryption_data.encrypted_region_info.tag_length
                region_length = nonce_length + data_length + tag_length
                requested_length = end - start

        if start is not None:
            # Find which data region the start is in
            region_num = start // data_length
            # The start of the data region is different from the start of the encryption region
            data_start = region_num * data_length
            region_start = region_num * region_length
            # Offset is based on data region
            start_offset = start - data_start
            # New start is the start of the encryption region
            start = region_start

        if end is not None:
            # Find which data region the end is in
            region_num = end // data_length
            end_offset = start_offset + requested_length + 1
            # New end is the end of the encryption region
            end = (region_num * region_length) + region_length - 1

    return (start, end), (start_offset, end_offset)


def parse_encryption_data(metadata: Dict[str, Any]) -> Optional[_EncryptionData]:
    """
    Parses the encryption data out of the given blob metadata. If metadata does
    not exist or there are parsing errors, this function will just return None.

    :param Dict[str, Any] metadata: The blob metadata parsed from the response.
    :return: The encryption data or None
    :rtype: Optional[_EncryptionData]
    """
    try:
        # Use case insensitive dict as key needs to be case-insensitive
        case_insensitive_metadata = CaseInsensitiveDict(metadata)
        return _dict_to_encryption_data(loads(case_insensitive_metadata['encryptiondata']))
    except:  # pylint: disable=bare-except
        return None


def adjust_blob_size_for_encryption(size: int, encryption_data: Optional[_EncryptionData]) -> int:
    """
    Adjusts the given blob size for encryption by subtracting the size of
    the encryption data (nonce + tag). This only has an affect for encryption V2.

    :param int size: The original blob size.
    :param Optional[_EncryptionData] encryption_data: The encryption data to determine version and sizes.
    :return: The new blob size.
    :rtype: int
    """
    if is_encryption_v2(encryption_data):
        if encryption_data is not None:
            if encryption_data.encrypted_region_info is not None:
                if isinstance(encryption_data.encrypted_region_info, _EncryptedRegionInfo):
                    nonce_length = encryption_data.encrypted_region_info.nonce_length
                    data_length = encryption_data.encrypted_region_info.data_length
                    tag_length = encryption_data.encrypted_region_info.tag_length
                    region_length = nonce_length + data_length + tag_length

                num_regions = math.ceil(size / region_length)
                metadata_size = num_regions * (nonce_length + tag_length)
                return size - metadata_size

    return size


def _generate_encryption_data_dict(kek: object, cek: bytes, iv: Optional[bytes], version: str) -> Dict[str, Any]:
    '''
    Generates and returns the encryption metadata as a dict.

    :param object kek: The key encryption key. See calling functions for more information.
    :param bytes cek: The content encryption key.
    :param Optional[bytes] iv: The initialization vector. Only required for AES-CBC.
    :param str version: The client encryption version used.
    :return: A dict containing all the encryption metadata.
    :rtype: dict
    '''
    # Encrypt the cek.
    if version == _ENCRYPTION_PROTOCOL_V1:
        if hasattr(kek, 'wrap_key'):
            wrapped_cek = kek.wrap_key(cek)
    # For V2, we include the encryption version in the wrapped key.
    elif version == _ENCRYPTION_PROTOCOL_V2:
        # We must pad the version to 8 bytes for AES Keywrap algorithms
        to_wrap = _ENCRYPTION_PROTOCOL_V2.encode().ljust(8, b'\0') + cek
        if hasattr(kek, 'wrap_key'):
            wrapped_cek = kek.wrap_key(to_wrap)

    # Build the encryption_data dict.
    # Use OrderedDict to comply with Java's ordering requirement.
    wrapped_content_key = OrderedDict()
    if hasattr(kek, 'get_kid'):
        wrapped_content_key['KeyId'] = kek.get_kid()
    wrapped_content_key['EncryptedKey'] = encode_base64(wrapped_cek)
    if hasattr(kek, 'get_key_wrap_algorithm'):
        wrapped_content_key['Algorithm'] = kek.get_key_wrap_algorithm()

    encryption_agent = OrderedDict()
    encryption_agent['Protocol'] = version

    if version == _ENCRYPTION_PROTOCOL_V1:
        encryption_agent['EncryptionAlgorithm'] = _EncryptionAlgorithm.AES_CBC_256

    elif version == _ENCRYPTION_PROTOCOL_V2:
        encryption_agent['EncryptionAlgorithm'] = _EncryptionAlgorithm.AES_GCM_256

        encrypted_region_info = OrderedDict()
        encrypted_region_info['DataLength'] = _GCM_REGION_DATA_LENGTH
        encrypted_region_info['NonceLength'] = _GCM_NONCE_LENGTH

    encryption_data_dict = OrderedDict()
    encryption_data_dict['WrappedContentKey'] = wrapped_content_key
    encryption_data_dict['EncryptionAgent'] = encryption_agent
    if version == _ENCRYPTION_PROTOCOL_V1:
        encryption_data_dict['ContentEncryptionIV'] = encode_base64(iv)
    elif version == _ENCRYPTION_PROTOCOL_V2:
        encryption_data_dict['EncryptedRegionInfo'] = encrypted_region_info
    encryption_data_dict['KeyWrappingMetadata'] = OrderedDict([('EncryptionLibrary', 'Python ' + VERSION)])

    return encryption_data_dict


def _dict_to_encryption_data(encryption_data_dict: Dict[str, Any]) -> _EncryptionData:
    '''
    Converts the specified dictionary to an EncryptionData object for
    eventual use in decryption.

    :param dict encryption_data_dict:
        The dictionary containing the encryption data.
    :return: an _EncryptionData object built from the dictionary.
    :rtype: _EncryptionData
    '''
    try:
        protocol = encryption_data_dict['EncryptionAgent']['Protocol']
        if protocol not in [_ENCRYPTION_PROTOCOL_V1, _ENCRYPTION_PROTOCOL_V2]:
            raise ValueError("Unsupported encryption version.")
    except KeyError as exc:
        raise ValueError("Unsupported encryption version.") from exc
    wrapped_content_key = encryption_data_dict['WrappedContentKey']
    wrapped_content_key = _WrappedContentKey(wrapped_content_key['Algorithm'],
                                             decode_base64_to_bytes(wrapped_content_key['EncryptedKey']),
                                             wrapped_content_key['KeyId'])

    encryption_agent = encryption_data_dict['EncryptionAgent']
    encryption_agent = _EncryptionAgent(encryption_agent['EncryptionAlgorithm'],
                                        encryption_agent['Protocol'])

    if 'KeyWrappingMetadata' in encryption_data_dict:
        key_wrapping_metadata = encryption_data_dict['KeyWrappingMetadata']
    else:
        key_wrapping_metadata = None

    # AES-CBC only
    encryption_iv = None
    if 'ContentEncryptionIV' in encryption_data_dict:
        encryption_iv = decode_base64_to_bytes(encryption_data_dict['ContentEncryptionIV'])

    # AES-GCM only
    region_info = None
    if 'EncryptedRegionInfo' in encryption_data_dict:
        encrypted_region_info = encryption_data_dict['EncryptedRegionInfo']
        region_info = _EncryptedRegionInfo(encrypted_region_info['DataLength'],
                                           encrypted_region_info['NonceLength'],
                                           _GCM_TAG_LENGTH)

    encryption_data = _EncryptionData(encryption_iv,
                                      region_info,
                                      encryption_agent,
                                      wrapped_content_key,
                                      key_wrapping_metadata)

    return encryption_data


def _generate_AES_CBC_cipher(cek: bytes, iv: bytes) -> Cipher:
    '''
    Generates and returns an encryption cipher for AES CBC using the given cek and iv.

    :param bytes[] cek: The content encryption key for the cipher.
    :param bytes[] iv: The initialization vector for the cipher.
    :return: A cipher for encrypting in AES256 CBC.
    :rtype: ~cryptography.hazmat.primitives.ciphers.Cipher
    '''

    backend = default_backend()
    algorithm = AES(cek)
    mode = CBC(iv)
    return Cipher(algorithm, mode, backend)


def _validate_and_unwrap_cek(
    encryption_data: _EncryptionData,
    key_encryption_key: object = None,
    key_resolver: Optional[Callable[[str], bytes]] = None
) -> bytes:
    '''
    Extracts and returns the content_encryption_key stored in the encryption_data object
    and performs necessary validation on all parameters.
    :param _EncryptionData encryption_data:
        The encryption metadata of the retrieved value.
    :param object key_encryption_key:
        The key_encryption_key used to unwrap the cek. Please refer to high-level service object
        instance variables for more details.
    :param Optional[Callable[[str], bytes]] key_resolver:
        A function used that, given a key_id, will return a key_encryption_key. Please refer
        to high-level service object instance variables for more details.
    :return: the content_encryption_key stored in the encryption_data object.
    :rtype: bytes
    '''

    _validate_not_none('encrypted_key', encryption_data.wrapped_content_key.encrypted_key)

    # Validate we have the right info for the specified version
    if encryption_data.encryption_agent.protocol == _ENCRYPTION_PROTOCOL_V1:
        _validate_not_none('content_encryption_IV', encryption_data.content_encryption_IV)
    elif encryption_data.encryption_agent.protocol == _ENCRYPTION_PROTOCOL_V2:
        _validate_not_none('encrypted_region_info', encryption_data.encrypted_region_info)
    else:
        raise ValueError('Specified encryption version is not supported.')

    content_encryption_key = None

    # If the resolver exists, give priority to the key it finds.
    if key_resolver is not None:
        key_encryption_key = key_resolver(encryption_data.wrapped_content_key.key_id)

    _validate_not_none('key_encryption_key', key_encryption_key)
    if not hasattr(key_encryption_key, 'get_kid') or not callable(key_encryption_key.get_kid):
        raise AttributeError(_ERROR_OBJECT_INVALID.format('key encryption key', 'get_kid'))
    if not hasattr(key_encryption_key, 'unwrap_key') or not callable(key_encryption_key.unwrap_key):
        raise AttributeError(_ERROR_OBJECT_INVALID.format('key encryption key', 'unwrap_key'))
    if encryption_data.wrapped_content_key.key_id != key_encryption_key.get_kid():
        raise ValueError('Provided or resolved key-encryption-key does not match the id of key used to encrypt.')
    # Will throw an exception if the specified algorithm is not supported.
    if hasattr(key_encryption_key, 'unwrap_key'):
        content_encryption_key = key_encryption_key.unwrap_key(encryption_data.wrapped_content_key.encrypted_key,
                                                               encryption_data.wrapped_content_key.algorithm)

    # For V2, the version is included with the cek. We need to validate it
    # and remove it from the actual cek.
    if encryption_data.encryption_agent.protocol == _ENCRYPTION_PROTOCOL_V2:
        version_2_bytes = _ENCRYPTION_PROTOCOL_V2.encode().ljust(8, b'\0')
        cek_version_bytes = content_encryption_key[:len(version_2_bytes)] #type: ignore [index]
        if cek_version_bytes != version_2_bytes:
            raise ValueError('The encryption metadata is not valid and may have been modified.')

        # Remove version from the start of the cek.
        content_encryption_key = content_encryption_key[len(version_2_bytes):] #type: ignore [index]

    _validate_not_none('content_encryption_key', content_encryption_key)

    return content_encryption_key #type: ignore[return-value]


def _decrypt_message(
    message: str,
    encryption_data: _EncryptionData,
    key_encryption_key: object = None,
    resolver: Optional[Callable] = None
) -> str:
    """
    Decrypts the given ciphertext using AES256 in CBC mode with 128 bit padding.
    Unwraps the content-encryption-key using the user-provided or resolved key-encryption-key (kek).
    Returns the original plaintex.

    :param str message:
        The ciphertext to be decrypted.
    :param _EncryptionData encryption_data:
        The metadata associated with this ciphertext.
    :param object key_encryption_key:
        The user-provided key-encryption-key. Must implement the following methods:
        unwrap_key(key, algorithm)
            - returns the unwrapped form of the specified symmetric key using the string-specified algorithm.
        get_kid()
            - returns a string key id for this key-encryption-key.
    :param Callable resolver:
        The user-provided key resolver. Uses the kid string to return a key-encryption-key
        implementing the interface defined above.
    :return: The decrypted plaintext.
    :rtype: str
    """
    _validate_not_none('message', message)
    content_encryption_key = _validate_and_unwrap_cek(encryption_data, key_encryption_key, resolver)

    if encryption_data.encryption_agent.protocol == _ENCRYPTION_PROTOCOL_V1:
        if not encryption_data.content_encryption_IV:
            raise ValueError("Missing required metadata for decryption.")

        cipher = _generate_AES_CBC_cipher(content_encryption_key, encryption_data.content_encryption_IV)

        # decrypt data
        decrypted_data = message
        decryptor = cipher.decryptor()
        decrypted_data = (decryptor.update(decrypted_data) + decryptor.finalize())

        # unpad data
        unpadder = PKCS7(128).unpadder()
        decrypted_data = (unpadder.update(decrypted_data) + unpadder.finalize())

    elif encryption_data.encryption_agent.protocol == _ENCRYPTION_PROTOCOL_V2:
        block_info = encryption_data.encrypted_region_info
        if not block_info or not block_info.nonce_length:
            raise ValueError("Missing required metadata for decryption.")

        if encryption_data.encrypted_region_info is not None:
            if isinstance(encryption_data.encrypted_region_info, _EncryptedRegionInfo):
                nonce_length = encryption_data.encrypted_region_info.nonce_length

        # First bytes are the nonce
        nonce = message[:nonce_length]
        ciphertext_with_tag = message[nonce_length:]

        aesgcm = AESGCM(content_encryption_key)
        decrypted_data = aesgcm.decrypt(nonce, ciphertext_with_tag, None) #type: ignore

    else:
        raise ValueError('Specified encryption version is not supported.')

    return decrypted_data


def encrypt_blob(blob: bytes, key_encryption_key: object, version: str) -> Tuple[str, bytes]:
    '''
    Encrypts the given blob using the given encryption protocol version.
    Wraps the generated content-encryption-key using the user-provided key-encryption-key (kek).
    Returns a json-formatted string containing the encryption metadata. This method should
    only be used when a blob is small enough for single shot upload. Encrypting larger blobs
    is done as a part of the upload_data_chunks method.

    :param bytes blob:
        The blob to be encrypted.
    :param object key_encryption_key:
        The user-provided key-encryption-key. Must implement the following methods:
        wrap_key(key)--wraps the specified key using an algorithm of the user's choice.
        get_key_wrap_algorithm()--returns the algorithm used to wrap the specified symmetric key.
        get_kid()--returns a string key id for this key-encryption-key.
    :param str version: The client encryption version to use.
    :return: A tuple of json-formatted string containing the encryption metadata and the encrypted blob data.
    :rtype: (str, bytes)
    '''

    _validate_not_none('blob', blob)
    _validate_not_none('key_encryption_key', key_encryption_key)
    _validate_key_encryption_key_wrap(key_encryption_key)

    if version == _ENCRYPTION_PROTOCOL_V1:
        # AES256 uses 256 bit (32 byte) keys and always with 16 byte blocks
        content_encryption_key = os.urandom(32)
        initialization_vector = os.urandom(16)

        cipher = _generate_AES_CBC_cipher(content_encryption_key, initialization_vector)

        # PKCS7 with 16 byte blocks ensures compatibility with AES.
        padder = PKCS7(128).padder()
        padded_data = padder.update(blob) + padder.finalize()

        # Encrypt the data.
        encryptor = cipher.encryptor()
        encrypted_data = encryptor.update(padded_data) + encryptor.finalize()

    elif version == _ENCRYPTION_PROTOCOL_V2:
        # AES256 GCM uses 256 bit (32 byte) keys and a 12 byte nonce.
        content_encryption_key = os.urandom(32)
        initialization_vector = None

        data = BytesIO(blob)
        encryption_stream = GCMBlobEncryptionStream(content_encryption_key, data)

        encrypted_data = encryption_stream.read()

    else:
        raise ValueError("Invalid encryption version specified.")

    encryption_data = _generate_encryption_data_dict(key_encryption_key, content_encryption_key,
                                                     initialization_vector, version)
    encryption_data['EncryptionMode'] = 'FullBlob'

    return dumps(encryption_data), encrypted_data


def generate_blob_encryption_data(key_encryption_key: object, version: str) -> Tuple[bytes, Optional[bytes], Dict[str, Any]]: # pylint: disable=line-too-long
    '''
    Generates the encryption_metadata for the blob.

    :param object key_encryption_key:
        The key-encryption-key used to wrap the cek associate with this blob.
    :param str version: The client encryption version to use.
    :return: A tuple containing the cek and iv for this blob as well as the
        serialized encryption metadata for the blob.
    :rtype: (bytes, Optional[bytes], str)
    '''
    encryption_data = None
    content_encryption_key = None
    initialization_vector = None
    if key_encryption_key:
        _validate_key_encryption_key_wrap(key_encryption_key)
        content_encryption_key = os.urandom(32)
        # Initialization vector only needed for V1
        if version == _ENCRYPTION_PROTOCOL_V1:
            initialization_vector = os.urandom(16)
        encryption_data = _generate_encryption_data_dict(key_encryption_key,
                                                         content_encryption_key,
                                                         initialization_vector,
                                                         version)
        encryption_data['EncryptionMode'] = 'FullBlob'
        encryption_data = dumps(encryption_data) # type: ignore

        if content_encryption_key is not None:
            valid_cek = content_encryption_key

        if encryption_data is not None:
            valid_encryption_data = encryption_data

    return valid_cek, initialization_vector, valid_encryption_data


def decrypt_blob(  # pylint: disable=too-many-locals,too-many-statements
        require_encryption: bool,
        key_encryption_key: object,
        key_resolver: Callable[[str], bytes],
        content: bytes,
        start_offset: int,
        end_offset: int,
        response_headers: Dict[str, Any]
) -> bytes:
    """
    Decrypts the given blob contents and returns only the requested range.

    :param bool require_encryption:
        Whether the calling blob service requires objects to be decrypted.
    :param object key_encryption_key:
        The user-provided key-encryption-key. Must implement the following methods:
        wrap_key(key)--wraps the specified key using an algorithm of the user's choice.
        get_key_wrap_algorithm()--returns the algorithm used to wrap the specified symmetric key.
        get_kid()--returns a string key id for this key-encryption-key.
    :param object key_resolver:
        The user-provided key resolver. Uses the kid string to return a key-encryption-key
        implementing the interface defined above.
    :param bytes content:
        The encrypted blob content.
    :param int start_offset:
        The adjusted offset from the beginning of the *decrypted* content for the caller's data.
    :param int end_offset:
        The adjusted offset from the end of the *decrypted* content for the caller's data.
    :param Dict[str, Any] response_headers:
        A dictionary of response headers from the download request. Expected to include the
        'x-ms-meta-encryptiondata' header if the blob was encrypted.
    :return: The decrypted blob content.
    :rtype: bytes
    """
    try:
        encryption_data = _dict_to_encryption_data(loads(response_headers['x-ms-meta-encryptiondata']))
    except Exception as exc:  # pylint: disable=broad-except
        if require_encryption:
            raise ValueError(
                'Encryption required, but received data does not contain appropriate metadata.' + \
                'Data was either not encrypted or metadata has been lost.') from exc

        return content

    algorithm = encryption_data.encryption_agent.encryption_algorithm
    if algorithm not in(_EncryptionAlgorithm.AES_CBC_256, _EncryptionAlgorithm.AES_GCM_256):
        raise ValueError('Specified encryption algorithm is not supported.')

    version = encryption_data.encryption_agent.protocol
    if version not in (_ENCRYPTION_PROTOCOL_V1, _ENCRYPTION_PROTOCOL_V2):
        raise ValueError('Specified encryption version is not supported.')

    content_encryption_key = _validate_and_unwrap_cek(encryption_data, key_encryption_key, key_resolver)

    if version == _ENCRYPTION_PROTOCOL_V1:
        blob_type = response_headers['x-ms-blob-type']

        iv = None
        unpad = False
        if 'content-range' in response_headers:
            content_range = response_headers['content-range']
            # Format: 'bytes x-y/size'

            # Ignore the word 'bytes'
            content_range = content_range.split(' ')

            content_range = content_range[1].split('-')
            content_range = content_range[1].split('/')
            end_range = int(content_range[0])
            blob_size = int(content_range[1])

            if start_offset >= 16:
                iv = content[:16]
                content = content[16:]
                start_offset -= 16
            else:
                iv = encryption_data.content_encryption_IV

            if end_range == blob_size - 1:
                unpad = True
        else:
            unpad = True
            iv = encryption_data.content_encryption_IV

        if blob_type == 'PageBlob':
            unpad = False

        if isinstance(iv, bytes):
            cipher = _generate_AES_CBC_cipher(content_encryption_key, iv)
        decryptor = cipher.decryptor()

        content = decryptor.update(content) + decryptor.finalize()
        if unpad:
            unpadder = PKCS7(128).unpadder()
            content = unpadder.update(content) + unpadder.finalize()

        return content[start_offset: len(content) - end_offset]

    if version == _ENCRYPTION_PROTOCOL_V2:
        # We assume the content contains only full encryption regions
        total_size = len(content)
        offset = 0

        if encryption_data.encrypted_region_info is not None:
            if isinstance(encryption_data.encrypted_region_info, _EncryptedRegionInfo):
                nonce_length = encryption_data.encrypted_region_info.nonce_length
                data_length = encryption_data.encrypted_region_info.data_length
                tag_length = encryption_data.encrypted_region_info.tag_length
                region_length = nonce_length + data_length + tag_length

        decrypted_content = bytearray()
        while offset < total_size:
            # Process one encryption region at a time
            process_size = min(region_length, total_size)
            encrypted_region = content[offset:offset + process_size]

            # First bytes are the nonce
            nonce = encrypted_region[:nonce_length]
            ciphertext_with_tag = encrypted_region[nonce_length:]

            aesgcm = AESGCM(content_encryption_key)
            decrypted_data = aesgcm.decrypt(nonce, ciphertext_with_tag, None)
            decrypted_content.extend(decrypted_data)

            offset += process_size

        # Read the caller requested data from the decrypted content
        return decrypted_content[start_offset:end_offset]

    raise ValueError('Specified encryption version is not supported.')


def get_blob_encryptor_and_padder(
    cek: bytes,
    iv: bytes,
    should_pad: bool
) -> Tuple["AEADEncryptionContext", "PaddingContext"]:
    encryptor = None
    padder = None

    if cek is not None and iv is not None:
        cipher = _generate_AES_CBC_cipher(cek, iv)
        encryptor = cipher.encryptor()
        padder = PKCS7(128).padder() if should_pad else None

    return encryptor, padder


def encrypt_queue_message(message: str, key_encryption_key: object, version: str) -> str:
    '''
    Encrypts the given plain text message using the given protocol version.
    Wraps the generated content-encryption-key using the user-provided key-encryption-key (kek).
    Returns a json-formatted string containing the encrypted message and the encryption metadata.

    :param object message:
        The plain text message to be encrypted.
    :param object key_encryption_key:
        The user-provided key-encryption-key. Must implement the following methods:
        wrap_key(key)--wraps the specified key using an algorithm of the user's choice.
        get_key_wrap_algorithm()--returns the algorithm used to wrap the specified symmetric key.
        get_kid()--returns a string key id for this key-encryption-key.
    :param str version: The client encryption version to use.
    :return: A json-formatted string containing the encrypted message and the encryption metadata.
    :rtype: str
    '''

    _validate_not_none('message', message)
    _validate_not_none('key_encryption_key', key_encryption_key)
    _validate_key_encryption_key_wrap(key_encryption_key)

    # Queue encoding functions all return unicode strings, and encryption should
    # operate on binary strings.
    message_as_bytes: bytes = message.encode('utf-8')


    if version == _ENCRYPTION_PROTOCOL_V1:
        # AES256 CBC uses 256 bit (32 byte) keys and always with 16 byte blocks
        content_encryption_key = os.urandom(32)
        initialization_vector = os.urandom(16)

        cipher = _generate_AES_CBC_cipher(content_encryption_key, initialization_vector)

        # PKCS7 with 16 byte blocks ensures compatibility with AES.
        padder = PKCS7(128).padder()
        padded_data = padder.update(message_as_bytes) + padder.finalize()

        # Encrypt the data.
        encryptor = cipher.encryptor()
        encrypted_data = encryptor.update(padded_data) + encryptor.finalize()

    elif version == _ENCRYPTION_PROTOCOL_V2:
        # AES256 GCM uses 256 bit (32 byte) keys and a 12 byte nonce.
        content_encryption_key = os.urandom(32)
        initialization_vector = None

        # The nonce MUST be different for each key
        nonce = os.urandom(12)
        aesgcm = AESGCM(content_encryption_key)

        # Returns ciphertext + tag
<<<<<<< HEAD
        cipertext_with_tag = aesgcm.encrypt(nonce, message_as_bytes, None)
        encrypted_data = nonce + cipertext_with_tag
=======
        ciphertext_with_tag = aesgcm.encrypt(nonce, message, None)
        encrypted_data = nonce + ciphertext_with_tag
>>>>>>> 7f6bb710

    else:
        raise ValueError("Invalid encryption version specified.")

    # Build the dictionary structure.
    queue_message = {'EncryptedMessageContents': encode_base64(encrypted_data),
                     'EncryptionData': _generate_encryption_data_dict(key_encryption_key,
                                                                      content_encryption_key,
                                                                      initialization_vector,
                                                                      version)}

    return dumps(queue_message)


def decrypt_queue_message(
    message: str,
    response: "PipelineResponse",
    require_encryption: bool,
    key_encryption_key: object,
    resolver: Callable[[str], bytes]
) -> str:
    """
    Returns the decrypted message contents from an EncryptedQueueMessage.
    If no encryption metadata is present, will return the unaltered message.
    :param str message:
        The JSON formatted QueueEncryptedMessage contents with all associated metadata.
    :param Any response:
        The pipeline response used to generate an error with.
    :param bool require_encryption:
        If set, will enforce that the retrieved messages are encrypted and decrypt them.
    :param object key_encryption_key:
        The user-provided key-encryption-key. Must implement the following methods:
        unwrap_key(key, algorithm)
            - returns the unwrapped form of the specified symmetric key usingthe string-specified algorithm.
        get_kid()
            - returns a string key id for this key-encryption-key.
    :param Callable resolver:
        The user-provided key resolver. Uses the kid string to return a key-encryption-key
        implementing the interface defined above.
    :return: The plain text message from the queue message.
    :rtype: str
    """
    response = response.http_response

    try:
        deserialized_message: Dict[str, Any] = loads(message)

        encryption_data = _dict_to_encryption_data(deserialized_message['EncryptionData'])
        decoded_data = decode_base64_to_bytes(deserialized_message['EncryptedMessageContents'])
    except (KeyError, ValueError) as exc:
        # Message was not json formatted and so was not encrypted
        # or the user provided a json formatted message
        # or the metadata was malformed.
        if require_encryption:
            raise ValueError(
                'Encryption required, but received message does not contain appropriate metatadata. ' + \
                'Message was either not encrypted or metadata was incorrect.') from exc

        return message
    try:
        return _decrypt_message(decoded_data, encryption_data, key_encryption_key, resolver).decode('utf-8') #type: ignore  # pylint: disable=line-too-long
    except Exception as error:
        raise HttpResponseError(
            message="Decryption failed.",
            response=response, #type: ignore [arg-type]
            error=error) from error<|MERGE_RESOLUTION|>--- conflicted
+++ resolved
@@ -152,25 +152,7 @@
 class _EncryptionData:
     '''
     Represents the encryption data that is stored on the service.
-<<<<<<< HEAD
-    '''
-=======
-
-    :param Optional[bytes] content_encryption_IV:
-        The content encryption initialization vector.
-        Required for AES-CBC (V1).
-    :param Optional[_EncryptedRegionInfo] encrypted_region_info:
-        The info about the authenticated block sizes.
-        Required for AES-GCM (V2).
-    :param _EncryptionAgent encryption_agent:
-        The encryption agent.
-    :param _WrappedContentKey wrapped_content_key:
-        An object that stores the wrapping algorithm, the key identifier,
-        and the encrypted key bytes.
-    :param dict key_wrapping_metadata:
-        A dict containing metadata related to the key wrapping.
-    """
->>>>>>> 7f6bb710
+    '''
 
     def __init__(
         self, content_encryption_IV: Optional[bytes],
@@ -1015,13 +997,8 @@
         aesgcm = AESGCM(content_encryption_key)
 
         # Returns ciphertext + tag
-<<<<<<< HEAD
         cipertext_with_tag = aesgcm.encrypt(nonce, message_as_bytes, None)
         encrypted_data = nonce + cipertext_with_tag
-=======
-        ciphertext_with_tag = aesgcm.encrypt(nonce, message, None)
-        encrypted_data = nonce + ciphertext_with_tag
->>>>>>> 7f6bb710
 
     else:
         raise ValueError("Invalid encryption version specified.")
