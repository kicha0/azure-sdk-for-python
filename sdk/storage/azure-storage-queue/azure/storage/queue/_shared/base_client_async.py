# -------------------------------------------------------------------------
# Copyright (c) Microsoft Corporation. All rights reserved.
# Licensed under the MIT License. See License.txt in the project root for
# license information.
# --------------------------------------------------------------------------

from typing import (  # pylint: disable=unused-import
    Union, Optional, Any, Iterable, Dict, List, Type, Tuple,
    TYPE_CHECKING
)
import logging

from azure.core.credentials import AzureSasCredential
from azure.core.pipeline import AsyncPipeline
from azure.core.async_paging import AsyncList
from azure.core.exceptions import HttpResponseError
from azure.core.pipeline.policies import (
    AsyncBearerTokenCredentialPolicy,
    AsyncRedirectPolicy,
    AzureSasCredentialPolicy,
    ContentDecodePolicy,
    DistributedTracingPolicy,
    HttpLoggingPolicy,
)
from azure.core.pipeline.transport import AsyncHttpTransport

from .constants import CONNECTION_TIMEOUT, READ_TIMEOUT, STORAGE_OAUTH_SCOPE
from .authentication import SharedKeyCredentialPolicy
from .base_client import create_configuration
from .policies import (
    QueueMessagePolicy,
    StorageContentValidation,
    StorageHeadersPolicy,
    StorageHosts,
    StorageRequestHook,
)
from .policies_async import AsyncStorageResponseHook

from .response_handlers import process_storage_error, PartialBatchErrorException

if TYPE_CHECKING:
    from azure.core.pipeline.transport import HttpRequest
    from azure.core.configuration import Configuration
_LOGGER = logging.getLogger(__name__)


class AsyncStorageAccountHostsMixin(object):

    def __enter__(self):
        raise TypeError("Async client only supports 'async with'.")

    def __exit__(self, *args):
        pass

    async def __aenter__(self):
        await self._client.__aenter__()
        return self

    async def __aexit__(self, *args):
        await self._client.__aexit__(*args)

    async def close(self):
        """ This method is to close the sockets opened by the client.
        It need not be used when using with a context manager.
        """
        await self._client.close()

    def _create_pipeline(self, credential, **kwargs):
        # type: (Any, **Any) -> Tuple[Configuration, AsyncPipeline]
        self._credential_policy: Optional[Union[AsyncBearerTokenCredentialPolicy, SharedKeyCredentialPolicy, AzureSasCredentialPolicy]] = None
        if hasattr(credential, 'get_token'):
            self._credential_policy = AsyncBearerTokenCredentialPolicy(credential, STORAGE_OAUTH_SCOPE)
        elif isinstance(credential, SharedKeyCredentialPolicy):
            self._credential_policy = credential
        elif isinstance(credential, AzureSasCredential):
            self._credential_policy = AzureSasCredentialPolicy(credential)
        elif credential is not None:
            raise TypeError(f"Unsupported credential: {credential}")
        config = kwargs.get('_configuration') or create_configuration(**kwargs)
        if kwargs.get('_pipeline'):
            return config, kwargs['_pipeline']
        transport = kwargs.get('transport')
        kwargs.setdefault("connection_timeout", CONNECTION_TIMEOUT)
        kwargs.setdefault("read_timeout", READ_TIMEOUT)
        if not transport:
            try:
<<<<<<< HEAD
                from azure.core.pipeline.transport import AioHttpTransport
            except ImportError:
                raise ImportError("Unable to create async transport. Please check aiohttp is installed.")
            transport = AioHttpTransport(**kwargs)
        if hasattr(self, '_hosts'):
            hosts = self._hosts
=======
                from azure.core.pipeline.transport import AioHttpTransport  # pylint: disable=non-abstract-transport-import
            except ImportError as exc:
                raise ImportError("Unable to create async transport. Please check aiohttp is installed.") from exc
            config.transport = AioHttpTransport(**kwargs)
>>>>>>> 6af32bc7
        policies = [
            QueueMessagePolicy(),
            config.headers_policy,
            config.proxy_policy,
            config.user_agent_policy,
            StorageContentValidation(),
            StorageRequestHook(**kwargs),
            self._credential_policy,
            ContentDecodePolicy(response_encoding="utf-8"),
            AsyncRedirectPolicy(**kwargs),
            StorageHosts(hosts=hosts, **kwargs),
            config.retry_policy,
            config.logging_policy,
            AsyncStorageResponseHook(**kwargs),
            DistributedTracingPolicy(**kwargs),
            HttpLoggingPolicy(**kwargs),
        ]
        if kwargs.get("_additional_pipeline_policies"):
            policies = policies + kwargs.get("_additional_pipeline_policies")  #type: ignore
        if hasattr(config, 'transport'):
            config.transport = transport
        return config, AsyncPipeline(transport, policies=policies)

    # Given a series of request, do a Storage batch call.
    async def _batch_send(
        self,
        *reqs,  # type: HttpRequest
        **kwargs
    ):
        # Pop it here, so requests doesn't feel bad about additional kwarg
        raise_on_any_failure = kwargs.pop("raise_on_any_failure", True)
        if hasattr(self, '_client'):
            client = self._client
        if hasattr(self, 'scheme'):
            scheme = self.scheme
        if hasattr(self, 'primary_hostname'):
            primary_hostname = self.primary_hostname
        if hasattr(self, 'api_version'):
            api_version = self.api_version
        request = client._client.post(
            url=(
                f'{scheme}://{primary_hostname}/'
                f"{kwargs.pop('path', '')}?{kwargs.pop('restype', '')}"
                f"comp=batch{kwargs.pop('sas', '')}{kwargs.pop('timeout', '')}"
            ),
            headers={
                'x-ms-version': api_version
            }
        )

        policies = [StorageHeadersPolicy()]
        if self._credential_policy:
            policies.append(self._credential_policy)  # type: ignore

        request.set_multipart_mixed(
            *reqs,
            policies=policies,
            enforce_https=False
        )

        if hasattr(self, '_pipeline'):
            pipeline_response = await self._pipeline.run(
                request, **kwargs
            )
        response = pipeline_response.http_response

        try:
            if response.status_code not in [202]:
                raise HttpResponseError(response=response)
            parts = response.parts() # Return an AsyncIterator
            if raise_on_any_failure:
                parts_list = []
                async for part in parts:
                    parts_list.append(part)
                if any(p for p in parts_list if not 200 <= p.status_code < 300):
                    error = PartialBatchErrorException(
                        message="There is a partial failure in the batch operation.",
                        response=response, parts=parts_list
                    )
                    raise error
                return AsyncList(parts_list)
            return parts
        except HttpResponseError as error:
            process_storage_error(error)


class AsyncTransportWrapper(AsyncHttpTransport):
    """Wrapper class that ensures that an inner client created
    by a `get_client` method does not close the outer transport for the parent
    when used in a context manager.
    """
    def __init__(self, async_transport):
        self._transport = async_transport

    async def send(self, request, **kwargs):
        return await self._transport.send(request, **kwargs)

    async def open(self):
        pass

    async def close(self):
        pass

    async def __aenter__(self):
        pass

    async def __aexit__(self, *args):  # pylint: disable=arguments-differ
        pass<|MERGE_RESOLUTION|>--- conflicted
+++ resolved
@@ -84,19 +84,12 @@
         kwargs.setdefault("read_timeout", READ_TIMEOUT)
         if not transport:
             try:
-<<<<<<< HEAD
-                from azure.core.pipeline.transport import AioHttpTransport
-            except ImportError:
-                raise ImportError("Unable to create async transport. Please check aiohttp is installed.")
+                from azure.core.pipeline.transport import AioHttpTransport  # pylint: disable=non-abstract-transport-import
+            except ImportError as exc:
+                raise ImportError("Unable to create async transport. Please check aiohttp is installed.") from exc
             transport = AioHttpTransport(**kwargs)
         if hasattr(self, '_hosts'):
             hosts = self._hosts
-=======
-                from azure.core.pipeline.transport import AioHttpTransport  # pylint: disable=non-abstract-transport-import
-            except ImportError as exc:
-                raise ImportError("Unable to create async transport. Please check aiohttp is installed.") from exc
-            config.transport = AioHttpTransport(**kwargs)
->>>>>>> 6af32bc7
         policies = [
             QueueMessagePolicy(),
             config.headers_policy,
